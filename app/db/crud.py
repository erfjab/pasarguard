--- conflicted
+++ resolved
@@ -192,36 +192,9 @@
         db_host (ProxyHost): The host to remove.
 
     Returns:
-<<<<<<< HEAD
         ProxyHost: The removed proxy host.
     """
     db.delete(db_host)
-=======
-        List[ProxyHost]: Updated list of hosts for the inbound.
-    """
-    inbound = get_or_create_inbound(db, inbound_tag)
-    inbound.hosts = [
-        ProxyHost(
-            remark=host.remark,
-            address=host.address,
-            port=host.port,
-            path=host.path,
-            sni=host.sni,
-            host=host.host,
-            inbound=inbound,
-            security=host.security,
-            alpn=host.alpn,
-            fingerprint=host.fingerprint,
-            allowinsecure=host.allowinsecure,
-            is_disabled=host.is_disabled,
-            mux_enable=host.mux_enable,
-            fragment_setting=host.fragment_setting,
-            noise_setting=host.noise_setting,
-            random_user_agent=host.random_user_agent,
-            use_sni_as_host=host.use_sni_as_host,
-        ) for host in modified_hosts
-    ]
->>>>>>> 216e81ca
     db.commit()
     return db_host
 
