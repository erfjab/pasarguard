--- conflicted
+++ resolved
@@ -609,12 +609,6 @@
                     'fp': host['fingerprint'] or inbound.get('fp', '')
                 })
 
-<<<<<<< HEAD
-    return config
-
-def encode_title(text: str) -> str:
-    return f"base64:{base64.b64encode(text.encode()).decode()}"
-=======
                 if mode == "v2ray":
                     results.append(get_v2ray_link(remark=host['remark'].format_map(format_variables),
                                                   address=host['address'].format_map(format_variables),
@@ -632,4 +626,6 @@
         return conf.to_yaml()
 
     return results
->>>>>>> 0968a810
+
+def encode_title(text: str) -> str:
+    return f"base64:{base64.b64encode(text.encode()).decode()}"