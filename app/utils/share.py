import base64
import json
import random
import secrets
import urllib.parse as urlparse
from datetime import datetime as dt, timedelta
from typing import TYPE_CHECKING, Literal, Union, List
from uuid import UUID

import yaml
from jdatetime import date as jd

from app import xray
from app.models.proxy import FormatVariables
from app.templates import render_template
from app.utils.system import get_public_ip, readable_size

if TYPE_CHECKING:
    from app.models.user import UserResponse

from config import CLASH_SUBSCRIPTION_TEMPLATE, SINGBOX_SUBSCRIPTION_TEMPLATE

SERVER_IP = get_public_ip()

STATUS_EMOJIS = {
    "active": "✅",
    "expired": "⌛️",
    "limited": "🪫",
    "disabled": "❌",
    "connect_to_start": "🔌",
}


class V2rayShareLink(str):
    @classmethod
    def vmess(
        cls,
        remark: str,
        address: str,
        port: int,
        id: Union[str, UUID],
        host="",
        net="tcp",
        path="",
        type="",
        tls="none",
        sni="",
        fp="",
        alpn="",
        pbk="",
        sid="",
        spx="",
        ais="",
    ):
        payload = {
            "add": address,
            "aid": "0",
            "host": host,
            "id": str(id),
            "net": net,
            "path": path,
            "port": port,
            "ps": remark,
            "scy": "auto",
            "tls": tls,
            "type": type,
            "v": "2",
        }

        if tls == "tls":
            payload["sni"] = sni
            payload["fp"] = fp
            payload["alpn"] = alpn
            if ais:
                payload["allowInsecure"] = 1
        elif tls == "reality":
            payload["sni"] = sni
            payload["fp"] = fp
            payload["pbk"] = pbk
            payload["sid"] = sid
            payload["spx"] = spx

        return (
            "vmess://"
            + base64.b64encode(
                json.dumps(payload, sort_keys=True).encode("utf-8")
            ).decode()
        )

    @classmethod
<<<<<<< HEAD
    def vless(
        cls,
        remark: str,
        address: str,
        port: int,
        id: Union[str, UUID],
        net="ws",
        path="",
        host="",
        type="",
        flow="",
        tls="none",
        sni="",
        fp="",
        alpn="",
        pbk="",
        sid="",
        spx="",
        ais="",
    ):
        payload = {"security": tls, "type": net,
                   "host": host, "headerType": type}
        if flow and (net in ("tcp", "kcp") and type != "http"):
            payload["flow"] = flow

        if net == "grpc":
            payload["serviceName"] = path
=======
    def vless(cls,
              remark: str,
              address: str,
              port: int,
              id: Union[str, UUID],
              net='ws',
              path='',
              host='',
              type='',
              flow='',
              tls='none',
              sni='',
              fp='',
              alpn='',
              pbk='',
              sid='',
              spx='',
              ais=''):

        payload = {
            "security": tls,
            "type": net,
            "host": host,
            "headerType": type
        }
        if flow and (tls and net in ('tcp', 'kcp') and type != 'http'):
            payload['flow'] = flow

        if net == 'grpc':
            payload['serviceName'] = path
>>>>>>> a2163965
        else:
            payload["path"] = path

        if tls == "tls":
            payload["sni"] = sni
            payload["fp"] = fp
            payload["alpn"] = alpn
            if ais:
                payload["allowInsecure"] = 1
        elif tls == "reality":
            payload["sni"] = sni
            payload["fp"] = fp
            payload["pbk"] = pbk
            payload["sid"] = sid
            payload["spx"] = spx

        return (
            "vless://"
            + f"{id}@{address}:{port}?"
            + urlparse.urlencode(payload)
            + f"#{( urlparse.quote(remark))}"
        )

    @classmethod
<<<<<<< HEAD
    def trojan(
        cls,
        remark: str,
        address: str,
        port: int,
        password: str,
        net="tcp",
        path="",
        host="",
        type="",
        flow="",
        tls="none",
        sni="",
        fp="",
        alpn="",
        pbk="",
        sid="",
        spx="",
        ais="",
    ):
        payload = {"security": tls, "type": net,
                   "host": host, "headerType": type}
        if flow and (net in ("tcp", "kcp") and type != "http"):
            payload["flow"] = flow

        if net == "grpc":
            payload["serviceName"] = path
=======
    def trojan(cls,
               remark: str,
               address: str,
               port: int,
               password: str,
               net='tcp',
               path='',
               host='',
               type='',
               flow='',
               tls='none',
               sni='',
               fp='',
               alpn='',
               pbk='',
               sid='',
               spx='',
               ais=''):

        payload = {
            "security": tls,
            "type": net,
            "host": host,
            "headerType": type
        }
        if flow and (tls and net in ('tcp', 'kcp') and type != 'http'):
            payload['flow'] = flow

        if net == 'grpc':
            payload['serviceName'] = path
>>>>>>> a2163965
        else:
            payload["path"] = path

        if tls == "tls":
            payload["sni"] = sni
            payload["fp"] = fp
            payload["alpn"] = alpn
            if ais:
                payload["allowInsecure"] = 1
        elif tls == "reality":
            payload["sni"] = sni
            payload["fp"] = fp
            payload["pbk"] = pbk
            payload["sid"] = sid
            payload["spx"] = spx

        return (
            "trojan://"
            + f"{urlparse.quote(password, safe=':')}@{address}:{port}?"
            + urlparse.urlencode(payload)
            + f"#{urlparse.quote(remark)}"
        )

    @classmethod
    def shadowsocks(
        cls, remark: str, address: str, port: int, password: str, method: str
    ):
        return (
            "ss://"
            + base64.b64encode(f"{method}:{password}".encode()).decode()
            + f"@{address}:{port}#{urlparse.quote(remark)}"
        )


class ClashConfiguration(object):
    def __init__(self):
        self.data = {
            "proxies": [],
            "proxy-groups": [],
            # Some clients rely on "rules" option and will fail without it.
            "rules": [],
        }
        self.proxy_remarks = []

    def render(self):
        return yaml.dump(
            yaml.load(
                render_template(
                    CLASH_SUBSCRIPTION_TEMPLATE,
                    {"conf": self.data, "proxy_remarks": self.proxy_remarks},
                ),
                Loader=yaml.SafeLoader,
            ),
            sort_keys=False,
            allow_unicode=True,
        )

    def __str__(self) -> str:
        return self.render()

    def __repr__(self) -> str:
        return self.render()

    def _remark_validation(self, remark):
        if not remark in self.proxy_remarks:
            return remark
        c = 2
        while True:
            new = f"{remark} ({c})"
            if not new in self.proxy_remarks:
                return new
            c += 1

    def make_node(
        self,
        name: str,
        type: str,
        server: str,
        port: int,
        network: str,
        tls: bool,
        sni: str,
        host: str,
        path: str,
        udp: bool = True,
        alpn: str = "",
        ais: bool = "",
    ):
        if type == "shadowsocks":
            type = "ss"

        remark = self._remark_validation(name)
        node = {
            "name": remark,
            "type": type,
            "server": server,
            "port": port,
            "network": network,
            f"{network}-opts": {},
            "udp": udp,
        }

        if type == "ss":  # shadowsocks
            return node

        if tls:
            node["tls"] = True
            if type == "trojan":
                node["sni"] = sni
            else:
                node["servername"] = sni
            if alpn:
                node["alpn"] = alpn.split(",")
            if ais:
                node["skip-cert-verify"] = ais

        net_opts = node[f"{network}-opts"]

        if network == "ws":
            if path:
                net_opts["path"] = path
            if host:
                net_opts["headers"] = {"Host": host}

        if network == "grpc":
            if path:
                net_opts["grpc-service-name"] = path

        if network == "h2":
            if path:
                net_opts["path"] = path
            if host:
                net_opts["host"] = [host]

        if network == "http" or network == "tcp":
            if path:
                net_opts["method"] = "GET"
                net_opts["path"] = [path]
            if host:
                net_opts["method"] = "GET"
                net_opts["headers"] = {"Host": host}

        return node

    def add(self, remark: str, address: str, inbound: dict, settings: dict):
        node = self.make_node(
            name=remark,
            type=inbound["protocol"],
            server=address,
            port=inbound["port"],
            network=inbound["network"],
            tls=(inbound["tls"] == "tls"),
            sni=inbound["sni"],
            host=inbound["host"],
            path=inbound["path"],
            udp=True,
            alpn=inbound.get("alpn", ""),
            ais=inbound.get("ais", ""),
        )

        if inbound["protocol"] == "vmess":
            node["uuid"] = settings["id"]
            node["alterId"] = 0
            node["cipher"] = "auto"
            self.data["proxies"].append(node)
            self.proxy_remarks.append(remark)

        if inbound["protocol"] == "trojan":
            node["password"] = settings["password"]
            self.data["proxies"].append(node)
            self.proxy_remarks.append(remark)

        if inbound["protocol"] == "shadowsocks":
            node["password"] = settings["password"]
            node["cipher"] = settings["method"]
            self.data["proxies"].append(node)
            self.proxy_remarks.append(remark)


class ClashMetaConfiguration(ClashConfiguration):
    def make_node(
        self,
        name: str,
        type: str,
        server: str,
        port: int,
        network: str,
        tls: bool,
        sni: str,
        host: str,
        path: str,
        udp: bool = True,
        alpn: str = "",
        fp: str = "",
        pbk: str = "",
        sid: str = "",
        ais: bool = "",
    ):
        node = super().make_node(
            name=name,
            type=type,
            server=server,
            port=port,
            network=network,
            tls=tls,
            sni=sni,
            host=host,
            path=path,
            udp=udp,
            alpn=alpn,
            ais=ais,
        )
        if fp:
            node["client-fingerprint"] = fp
        if pbk:
            node["reality-opts"] = {"public-key": pbk, "short-id": sid}

        return node

    def add(self, remark: str, address: str, inbound: dict, settings: dict):
        node = self.make_node(
            name=remark,
            type=inbound["protocol"],
            server=address,
            port=inbound["port"],
            network=inbound["network"],
            tls=(inbound["tls"] in ("tls", "reality")),
            sni=inbound["sni"],
            host=inbound["host"],
            path=inbound["path"],
            udp=True,
            alpn=inbound.get("alpn", ""),
            fp=inbound.get("fp", ""),
            pbk=inbound.get("pbk", ""),
            sid=inbound.get("sid", ""),
            ais=inbound.get("ais", ""),
        )

        if inbound["protocol"] == "vmess":
            node["uuid"] = settings["id"]
            node["alterId"] = 0
            node["cipher"] = "auto"
            self.data["proxies"].append(node)
            self.proxy_remarks.append(remark)

        if inbound["protocol"] == "vless":
            node["uuid"] = settings["id"]

<<<<<<< HEAD
            if (
                inbound["network"] in ("tcp", "kcp")
                and inbound["header_type"] != "http"
            ):
                node["flow"] = settings.get("flow", "")
=======
            if inbound.get('tls') and inbound['network'] in ('tcp', 'kcp') and inbound['header_type'] != 'http':
                node['flow'] = settings.get('flow', '')
>>>>>>> a2163965

            self.data["proxies"].append(node)
            self.proxy_remarks.append(remark)

        if inbound["protocol"] == "trojan":
            node["password"] = settings["password"]

<<<<<<< HEAD
            if (
                inbound["network"] in ("tcp", "kcp")
                and inbound["header_type"] != "http"
            ):
                node["flow"] = settings.get("flow", "")
=======
            if inbound.get('tls') and inbound['network'] in ('tcp', 'kcp') and inbound['header_type'] != 'http':
                node['flow'] = settings.get('flow', '')
>>>>>>> a2163965

            self.data["proxies"].append(node)
            self.proxy_remarks.append(remark)

        if inbound["protocol"] == "shadowsocks":
            node["password"] = settings["password"]
            node["cipher"] = settings["method"]
            self.data["proxies"].append(node)
            self.proxy_remarks.append(remark)


def get_v2ray_link(remark: str, address: str, inbound: dict, settings: dict):
    if inbound["protocol"] == "vmess":
        return V2rayShareLink.vmess(
            remark=remark,
            address=address,
            port=inbound["port"],
            id=settings["id"],
            net=inbound["network"],
            tls=inbound["tls"],
            sni=inbound.get("sni", ""),
            fp=inbound.get("fp", ""),
            alpn=inbound.get("alpn", ""),
            pbk=inbound.get("pbk", ""),
            sid=inbound.get("sid", ""),
            spx=inbound.get("spx", ""),
            host=inbound["host"],
            path=inbound["path"],
            type=inbound["header_type"],
            ais=inbound.get("ais", ""),
        )

    if inbound["protocol"] == "vless":
        return V2rayShareLink.vless(
            remark=remark,
            address=address,
            port=inbound["port"],
            id=settings["id"],
            flow=settings.get("flow", ""),
            net=inbound["network"],
            tls=inbound["tls"],
            sni=inbound.get("sni", ""),
            fp=inbound.get("fp", ""),
            alpn=inbound.get("alpn", ""),
            pbk=inbound.get("pbk", ""),
            sid=inbound.get("sid", ""),
            spx=inbound.get("spx", ""),
            host=inbound["host"],
            path=inbound["path"],
            type=inbound["header_type"],
            ais=inbound.get("ais", ""),
        )

    if inbound["protocol"] == "trojan":
        return V2rayShareLink.trojan(
            remark=remark,
            address=address,
            port=inbound["port"],
            password=settings["password"],
            flow=settings.get("flow", ""),
            net=inbound["network"],
            tls=inbound["tls"],
            sni=inbound.get("sni", ""),
            fp=inbound.get("fp", ""),
            alpn=inbound.get("alpn", ""),
            pbk=inbound.get("pbk", ""),
            sid=inbound.get("sid", ""),
            spx=inbound.get("spx", ""),
            host=inbound["host"],
            path=inbound["path"],
            type=inbound["header_type"],
            ais=inbound.get("ais", ""),
        )

    if inbound["protocol"] == "shadowsocks":
        return V2rayShareLink.shadowsocks(
            remark=remark,
            address=address,
            port=inbound["port"],
            password=settings["password"],
            method=settings["method"],
        )


class OutlineConfiguration:
    def __init__(self):
        self.config = {}

    def add_directly(self, data: dict):
        self.config.update(data)

    def render(self):
        return json.dumps(self.config, indent=0)

    def make_outbound(
        self, remark: str, address: str, port: int, password: str, method: str
    ):
        config = {
            "method": method,
            "password": password,
            "server": address,
            "server_port": port,
            "tag": remark,
        }
        return config

    def add(self, remark: str, address: str, inbound: dict, settings: dict):
        if inbound["protocol"] != "shadowsocks":
            return

        outbound = self.make_outbound(
            remark=remark,
            address=address,
            port=inbound["port"],
            password=settings["password"],
            method=settings["method"],
        )
        self.add_directly(outbound)


class SingBoxConfiguration(str):
    def __init__(self):
        template = render_template(SINGBOX_SUBSCRIPTION_TEMPLATE)
        self.config = json.loads(template)

    def add_outbound(self, outbound_data):
        self.config["outbounds"].append(outbound_data)

    def render(self):
        urltest_types = ["vmess", "vless", "trojan", "shadowsocks"]
        urltest_tags = [
            outbound["tag"]
            for outbound in self.config["outbounds"]
            if outbound["type"] in urltest_types
        ]
        selector_types = ["vmess", "vless", "trojan", "shadowsocks", "urltest"]
        selector_tags = [
            outbound["tag"]
            for outbound in self.config["outbounds"]
            if outbound["type"] in selector_types
        ]

        for outbound in self.config["outbounds"]:
            if outbound.get("type") == "urltest":
                outbound["outbounds"] = urltest_tags

        for outbound in self.config["outbounds"]:
            if outbound.get("type") == "selector":
                outbound["outbounds"] = selector_tags

        return json.dumps(self.config, indent=4)

    @staticmethod
    def tls_config(
        sni=None, fp=None, tls=None, pbk=None, sid=None, alpn=None, ais=None
    ):
        config = {}
        if tls in ["tls", "reality"]:
            config["enabled"] = True

        if sni is not None:
            config["server_name"] = sni

        if tls == "tls" and ais:
            config["insecure"] = ais

        if tls == "reality":
            config["reality"] = {"enabled": True}
            if pbk:
                config["reality"]["public_key"] = pbk
            if sid:
                config["reality"]["short_id"] = sid

        if fp:
            config["utls"] = {"enabled": bool(fp), "fingerprint": fp}

        if alpn:
            config["alpn"] = [alpn] if not isinstance(alpn, list) else alpn

        return config

    @staticmethod
    def transport_config(
        transport_type="",
        host="",
        path="",
        method="",
        headers="",
        idle_timeout="15s",
        ping_timeout="15s",
        max_early_data=None,
        early_data_header_name=None,
        permit_without_stream=False,
    ):
        transport_config = {}

        if transport_type:
            transport_config["type"] = transport_type

            if transport_type == "http":
                if host:
                    transport_config["host"] = host
                if path:
                    transport_config["path"] = path
                if method:
                    transport_config["method"] = method
                if headers:
                    transport_config["headers"] = headers
                if idle_timeout:
                    transport_config["idle_timeout"] = idle_timeout
                if ping_timeout:
                    transport_config["ping_timeout"] = ping_timeout

            elif transport_type == "ws":
                if path:
                    transport_config["path"] = path
                if headers:
                    transport_config["headers"] = headers
                if max_early_data is not None:
                    transport_config["max_early_data"] = max_early_data
                if early_data_header_name:
                    transport_config["early_data_header_name"] = early_data_header_name

            elif transport_type == "grpc":
                if path:
                    transport_config["service_name"] = path
                if idle_timeout:
                    transport_config["idle_timeout"] = idle_timeout
                if ping_timeout:
                    transport_config["ping_timeout"] = ping_timeout
                if permit_without_stream:
                    transport_config["permit_without_stream"] = permit_without_stream

        return transport_config

    def make_outbound(
        self,
        type: str,
        remark: str,
        address: str,
        port: int,
        net="ws",
        path="",
        host="",
        flow="",
        tls="",
        sni="",
        fp="",
        alpn="",
        pbk="",
        sid="",
        headers="",
        ais="",
    ):
        config = {
            "type": type,
            "tag": remark,
            "server": address,
            "server_port": port,
        }
<<<<<<< HEAD
        if net in ("tcp", "kcp") or headers != "http":
            if flow:
                config["flow"] = flow
=======
        if flow and tls and net in ('tcp', 'kcp') or headers != 'http':
            config['flow'] = flow
>>>>>>> a2163965

        if net in ["http", "ws", "quic", "grpc", "h2"]:
            if net == "h2":
                net = "http"
                alpn = "h2"
            config["transport"] = self.transport_config(
                transport_type=net, host=host, path=path, headers=headers
            )
        else:
            config["network"]: net

        if tls in ("tls", "reality"):
            config["tls"] = self.tls_config(
                sni=sni, fp=fp, tls=tls, pbk=pbk, sid=sid, alpn=alpn, ais=ais
            )

        return config

    def add(self, remark: str, address: str, inbound: dict, settings: dict):
        outbound = self.make_outbound(
            remark=remark,
            type=inbound["protocol"],
            address=address,
            port=inbound["port"],
            net=inbound["network"],
            tls=(inbound["tls"]),
            flow=settings.get("flow", ""),
            sni=inbound["sni"],
            host=inbound["host"],
            path=inbound["path"],
            alpn=inbound.get("alpn", ""),
            fp=inbound.get("fp", ""),
            pbk=inbound.get("pbk", ""),
            sid=inbound.get("sid", ""),
            headers=inbound["header_type"],
            ais=inbound.get("ais", ""),
        )

        if inbound["protocol"] == "vmess":
            outbound["uuid"] = settings["id"]

        elif inbound["protocol"] == "vless":
            outbound["uuid"] = settings["id"]

        elif inbound["protocol"] == "trojan":
            outbound["password"] = settings["password"]

        elif inbound["protocol"] == "shadowsocks":
            outbound["password"] = settings["password"]
            outbound["method"] = settings["method"]

        self.add_outbound(outbound)


def generate_v2ray_links(proxies: dict, inbounds: dict, extra_data: dict) -> list:
    format_variables = setup_format_variables(extra_data)
    return process_inbounds_and_tags(inbounds, proxies, format_variables, mode="v2ray")


def generate_clash_subscription(
    proxies: dict, inbounds: dict, extra_data: dict, is_meta: bool = False
) -> str:
    if is_meta is True:
        conf = ClashMetaConfiguration()
    else:
        conf = ClashConfiguration()

    format_variables = setup_format_variables(extra_data)
    return process_inbounds_and_tags(
        inbounds, proxies, format_variables, mode="clash", conf=conf
    )


def generate_singbox_subscription(
    proxies: dict, inbounds: dict, extra_data: dict
) -> str:
    conf = SingBoxConfiguration()

    format_variables = setup_format_variables(extra_data)
    return process_inbounds_and_tags(
        inbounds, proxies, format_variables, mode="sing-box", conf=conf
    )


def generate_v2ray_subscription(links: list) -> str:
    return base64.b64encode("\n".join(links).encode()).decode()


def generate_outline_subscription(
    proxies: dict, inbounds: dict, extra_data: dict
) -> str:
    conf = OutlineConfiguration()

    format_variables = setup_format_variables(extra_data)
    return process_inbounds_and_tags(
        inbounds, proxies, format_variables, mode="outline", conf=conf
    )


def generate_subscription(
    user: "UserResponse",
    config_format: Literal["v2ray", "clash-meta", "clash", "sing-box", "outline"],
    as_base64: bool,
) -> str:
    kwargs = {
        "proxies": user.proxies,
        "inbounds": user.inbounds,
        "extra_data": user.__dict__,
    }

    if config_format == "v2ray":
        config = "\n".join(generate_v2ray_links(**kwargs))
    elif config_format == "clash-meta":
        config = generate_clash_subscription(**kwargs, is_meta=True)
    elif config_format == "clash":
        config = generate_clash_subscription(**kwargs)
    elif config_format == "sing-box":
        config = generate_singbox_subscription(**kwargs)
    elif config_format == "outline":
        config = generate_outline_subscription(**kwargs)
    else:
        raise ValueError(f'Unsupported format "{config_format}"')

    if as_base64:
        config = base64.b64encode(config.encode()).decode()

    return config


def format_time_left(seconds_left: int) -> str:
    if not seconds_left or seconds_left <= 0:
        return "∞"

    minutes, seconds = divmod(seconds_left, 60)
    hours, minutes = divmod(minutes, 60)
    days, hours = divmod(hours, 24)
    months, days = divmod(days, 30)

    result = []
    if months:
        result.append(f"{months}m")
    if days:
        result.append(f"{days}d")
    if hours and (days < 7):
        result.append(f"{hours}h")
    if minutes and not (months or days):
        result.append(f"{minutes}m")
    if seconds and not (months or days):
        result.append(f"{seconds}s")
    return " ".join(result)


def setup_format_variables(extra_data: dict) -> dict:
    from app.models.user import UserStatus

    user_status = extra_data.get("status")
    expire_timestamp = extra_data.get("expire")
    on_hold_expire_duration = extra_data.get("on_hold_expire_duration")

    if user_status != UserStatus.on_hold:
        if expire_timestamp is not None and expire_timestamp >= 0:
            seconds_left = expire_timestamp - int(dt.utcnow().timestamp())
            expire_datetime = dt.fromtimestamp(expire_timestamp)
            expire_date = expire_datetime.date()
            jalali_expire_date = jd.fromgregorian(
                year=expire_date.year, month=expire_date.month, day=expire_date.day
            ).strftime("%Y-%m-%d")
            days_left = (expire_datetime - dt.utcnow()).days + 1
            time_left = format_time_left(seconds_left)
        else:
            days_left = "∞"
            time_left = "∞"
            expire_date = "∞"
            jalali_expire_date = "∞"
    else:
        if on_hold_expire_duration is not None and on_hold_expire_duration >= 0:
            days_left = timedelta(seconds=on_hold_expire_duration).days
            time_left = format_time_left(on_hold_expire_duration)
            expire_date = "-"
            jalali_expire_date = "-"
        else:
            days_left = "∞"
            time_left = "∞"
            expire_date = "∞"
            jalali_expire_date = "∞"

    if extra_data.get("data_limit"):
        data_limit = readable_size(extra_data["data_limit"])
        data_left = extra_data["data_limit"] - extra_data["used_traffic"]
        if data_left < 0:
            data_left = 0
        data_left = readable_size(data_left)
    else:
        data_limit = "∞"
        data_left = "∞"

    status_emoji = STATUS_EMOJIS.get(extra_data.get("status")) or ""

    format_variables = {
        "SERVER_IP": SERVER_IP,
        "USERNAME": extra_data.get("username", "{USERNAME}"),
        "DATA_USAGE": readable_size(extra_data.get("used_traffic")),
        "DATA_LIMIT": data_limit,
        "DATA_LEFT": data_left,
        "DAYS_LEFT": days_left,
        "EXPIRE_DATE": expire_date,
        "JALALI_EXPIRE_DATE": jalali_expire_date,
        "TIME_LEFT": time_left,
        "STATUS_EMOJI": status_emoji,
    }

    return format_variables


def process_inbounds_and_tags(
    inbounds: dict,
    proxies: dict,
    format_variables: dict,
    mode: str = "v2ray",
    conf=None,
) -> Union[List, str]:
    salt = secrets.token_hex(8)
    results = []

    for protocol, tags in inbounds.items():
        settings = proxies.get(protocol)
        if not settings:
            continue

        format_variables.update({"PROTOCOL": protocol.name})
        for tag in tags:
            inbound = xray.config.inbounds_by_tag.get(tag)
            if not inbound:
                continue

            format_variables.update({"TRANSPORT": inbound["network"]})
            host_inbound = inbound.copy()
            for host in xray.hosts.get(tag, []):
                sni = ""
                sni_list = host["sni"] or inbound["sni"]
                if sni_list:
                    sni = random.choice(sni_list).replace("*", salt)

                req_host = ""
                req_host_list = host["host"] or inbound["host"]
                if req_host_list:
                    req_host = random.choice(req_host_list).replace("*", salt)

                host_inbound.update(
                    {
                        "port": host["port"] or inbound["port"],
                        "sni": sni,
                        "host": req_host,
                        "tls": inbound["tls"] if host["tls"] is None else host["tls"],
                        "alpn": host["alpn"] or inbound.get("alpn", ""),
                        "path": inbound.get("path", "")
                        if host["path"] is None
                        else host["path"].format_map(format_variables),
                        "fp": host["fingerprint"] or inbound.get("fp", ""),
                        "ais": host["allowinsecure"]
                        or inbound.get("allowinsecure", ""),
                    }
                )

                if mode == "v2ray":
                    results.append(
                        get_v2ray_link(
                            remark=host["remark"].format_map(format_variables),
                            address=host["address"].format_map(
                                format_variables),
                            inbound=host_inbound,
                            settings=settings.dict(no_obj=True),
                        )
                    )
                elif mode in ["clash", "sing-box", "outline"]:
                    conf.add(
                        remark=host["remark"].format_map(format_variables),
                        address=host["address"].format_map(format_variables),
                        inbound=host_inbound,
                        settings=settings.dict(no_obj=True),
                    )

    if mode in ["clash", "sing-box", "outline"]:
        return conf.render()

    return results


def encode_title(text: str) -> str:
    return f"base64:{base64.b64encode(text.encode()).decode()}"<|MERGE_RESOLUTION|>--- conflicted
+++ resolved
@@ -88,35 +88,7 @@
         )
 
     @classmethod
-<<<<<<< HEAD
-    def vless(
-        cls,
-        remark: str,
-        address: str,
-        port: int,
-        id: Union[str, UUID],
-        net="ws",
-        path="",
-        host="",
-        type="",
-        flow="",
-        tls="none",
-        sni="",
-        fp="",
-        alpn="",
-        pbk="",
-        sid="",
-        spx="",
-        ais="",
-    ):
-        payload = {"security": tls, "type": net,
-                   "host": host, "headerType": type}
-        if flow and (net in ("tcp", "kcp") and type != "http"):
-            payload["flow"] = flow
-
-        if net == "grpc":
-            payload["serviceName"] = path
-=======
+
     def vless(cls,
               remark: str,
               address: str,
@@ -147,7 +119,6 @@
 
         if net == 'grpc':
             payload['serviceName'] = path
->>>>>>> a2163965
         else:
             payload["path"] = path
 
@@ -172,35 +143,7 @@
         )
 
     @classmethod
-<<<<<<< HEAD
-    def trojan(
-        cls,
-        remark: str,
-        address: str,
-        port: int,
-        password: str,
-        net="tcp",
-        path="",
-        host="",
-        type="",
-        flow="",
-        tls="none",
-        sni="",
-        fp="",
-        alpn="",
-        pbk="",
-        sid="",
-        spx="",
-        ais="",
-    ):
-        payload = {"security": tls, "type": net,
-                   "host": host, "headerType": type}
-        if flow and (net in ("tcp", "kcp") and type != "http"):
-            payload["flow"] = flow
-
-        if net == "grpc":
-            payload["serviceName"] = path
-=======
+
     def trojan(cls,
                remark: str,
                address: str,
@@ -231,7 +174,6 @@
 
         if net == 'grpc':
             payload['serviceName'] = path
->>>>>>> a2163965
         else:
             payload["path"] = path
 
@@ -480,16 +422,8 @@
         if inbound["protocol"] == "vless":
             node["uuid"] = settings["id"]
 
-<<<<<<< HEAD
-            if (
-                inbound["network"] in ("tcp", "kcp")
-                and inbound["header_type"] != "http"
-            ):
-                node["flow"] = settings.get("flow", "")
-=======
             if inbound.get('tls') and inbound['network'] in ('tcp', 'kcp') and inbound['header_type'] != 'http':
                 node['flow'] = settings.get('flow', '')
->>>>>>> a2163965
 
             self.data["proxies"].append(node)
             self.proxy_remarks.append(remark)
@@ -497,16 +431,8 @@
         if inbound["protocol"] == "trojan":
             node["password"] = settings["password"]
 
-<<<<<<< HEAD
-            if (
-                inbound["network"] in ("tcp", "kcp")
-                and inbound["header_type"] != "http"
-            ):
-                node["flow"] = settings.get("flow", "")
-=======
             if inbound.get('tls') and inbound['network'] in ('tcp', 'kcp') and inbound['header_type'] != 'http':
                 node['flow'] = settings.get('flow', '')
->>>>>>> a2163965
 
             self.data["proxies"].append(node)
             self.proxy_remarks.append(remark)
@@ -767,14 +693,9 @@
             "server": address,
             "server_port": port,
         }
-<<<<<<< HEAD
-        if net in ("tcp", "kcp") or headers != "http":
-            if flow:
-                config["flow"] = flow
-=======
+
         if flow and tls and net in ('tcp', 'kcp') or headers != 'http':
             config['flow'] = flow
->>>>>>> a2163965
 
         if net in ["http", "ws", "quic", "grpc", "h2"]:
             if net == "h2":
