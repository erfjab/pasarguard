from __future__ import annotations

import json
from collections import defaultdict
from copy import deepcopy
from pathlib import PosixPath
from typing import Union

import commentjson
from sqlalchemy import func

from app.db import GetDB
from app.db import models as db_models
from app.models.proxy import ProxyTypes
from app.models.user import UserStatus
from app.utils.crypto import get_cert_SANs, get_x25519_public_key
from config import DEBUG, XRAY_EXCLUDE_INBOUND_TAGS, XRAY_FALLBACKS_INBOUND_TAG


def merge_dicts(a, b):  # B will override A dictionary key and values
    for key, value in b.items():
        if isinstance(value, dict) and key in a and isinstance(a[key], dict):
            merge_dicts(a[key], value)  # Recursively merge nested dictionaries
        else:
            a[key] = value
    return a


class XRayConfig(dict):
    def __init__(self, config: Union[dict, str, PosixPath] = {}, api_host: str = "127.0.0.1", api_port: int = 8080):
        if isinstance(config, str):
            try:
                # considering string as json
                config = commentjson.loads(config)
            except (json.JSONDecodeError, ValueError):
                # considering string as file path
                with open(config, "r") as file:
                    config = commentjson.loads(file.read())

        if isinstance(config, PosixPath):
            with open(config, "r") as file:
                config = commentjson.loads(file.read())

        if isinstance(config, dict):
            config = deepcopy(config)

        self.api_host = api_host
        self.api_port = api_port

        super().__init__(config)
        self._validate()

        self.inbounds = []
        self.inbounds_by_protocol = {}
        self.inbounds_by_tag = {}
        self._fallbacks_inbound = self.get_inbound(XRAY_FALLBACKS_INBOUND_TAG)
        self._resolve_inbounds()

        self._apply_api()

    def _apply_api(self):
        api_inbound = self.get_inbound("API_INBOUND")
        if api_inbound:
            api_inbound["listen"] = self.api_host
            api_inbound["listen"]["address"] = self.api_host
            api_inbound["port"] = self.api_port
            return

        self["api"] = {"services": ["HandlerService", "StatsService", "LoggerService"], "tag": "API"}
        self["stats"] = {}
        forced_policies = {
            "levels": {"0": {"statsUserUplink": True, "statsUserDownlink": True}},
            "system": {
                "statsInboundDownlink": False,
                "statsInboundUplink": False,
                "statsOutboundDownlink": True,
                "statsOutboundUplink": True,
            },
        }
        if self.get("policy"):
            self["policy"] = merge_dicts(self.get("policy"), forced_policies)
        else:
            self["policy"] = forced_policies
        inbound = {
            "listen": self.api_host,
            "port": self.api_port,
            "protocol": "dokodemo-door",
            "settings": {"address": self.api_host},
            "tag": "API_INBOUND",
        }
        try:
            self["inbounds"].insert(0, inbound)
        except KeyError:
            self["inbounds"] = []
            self["inbounds"].insert(0, inbound)

        rule = {"inboundTag": ["API_INBOUND"], "outboundTag": "API", "type": "field"}
        try:
            self["routing"]["rules"].insert(0, rule)
        except KeyError:
            self["routing"] = {"rules": []}
            self["routing"]["rules"].insert(0, rule)

    def _validate(self):
        if not self.get("inbounds"):
            raise ValueError("config doesn't have inbounds")

        if not self.get("outbounds"):
            raise ValueError("config doesn't have outbounds")

        for inbound in self["inbounds"]:
            if not inbound.get("tag"):
                raise ValueError("all inbounds must have a unique tag")
            if "," in inbound.get("tag"):
                raise ValueError("character «,» is not allowed in inbound tag")
        for outbound in self["outbounds"]:
            if not outbound.get("tag"):
                raise ValueError("all outbounds must have a unique tag")

    def _resolve_inbounds(self):
        for inbound in self["inbounds"]:
            if inbound["protocol"] not in ProxyTypes._value2member_map_:
                continue

            if inbound["tag"] in XRAY_EXCLUDE_INBOUND_TAGS:
                continue

            if not inbound.get("settings"):
                inbound["settings"] = {}
            if not inbound["settings"].get("clients"):
                inbound["settings"]["clients"] = []

            settings = {
                "tag": inbound["tag"],
                "protocol": inbound["protocol"],
                "port": None,
                "network": "tcp",
                "tls": "none",
                "sni": [],
                "host": [],
                "path": "",
                "header_type": "",
                "is_fallback": False,
            }

            # port settings
            try:
                settings["port"] = inbound["port"]
            except KeyError:
                if self._fallbacks_inbound:
                    try:
                        settings["port"] = self._fallbacks_inbound["port"]
                        settings["is_fallback"] = True
                    except KeyError:
                        raise ValueError("fallbacks inbound doesn't have port")

            # stream settings
            if stream := inbound.get("streamSettings"):
                net = stream.get("network", "tcp")
                net_settings = stream.get(f"{net}Settings", {})
                security = stream.get("security")
                tls_settings = stream.get(f"{security}Settings")

                if settings["is_fallback"] is True:
                    # probably this is a fallback
                    security = self._fallbacks_inbound.get("streamSettings", {}).get("security")
                    tls_settings = self._fallbacks_inbound.get("streamSettings", {}).get(f"{security}Settings", {})

                settings["network"] = net

                if security == "tls":
                    # settings['fp']
                    # settings['alpn']
                    settings["tls"] = "tls"
                    for certificate in tls_settings.get("certificates", []):
                        if certificate.get("certificateFile", None):
                            with open(certificate["certificateFile"], "rb") as file:
                                cert = file.read()
                                settings["sni"].extend(get_cert_SANs(cert))

                        if certificate.get("certificate", None):
                            cert = certificate["certificate"]
                            if isinstance(cert, list):
                                cert = "\n".join(cert)
                            if isinstance(cert, str):
                                cert = cert.encode()
                            settings["sni"].extend(get_cert_SANs(cert))

                elif security == "reality":
                    settings["fp"] = "chrome"
                    settings["tls"] = "reality"
                    settings["sni"] = tls_settings.get("serverNames", [])

<<<<<<< HEAD
                    try:
                        settings["pbk"] = tls_settings["publicKey"]
                    except KeyError:
                        pvk = tls_settings.get("privateKey")
                        if not pvk:
                            raise ValueError(f"You need to provide privateKey in realitySettings of {inbound['tag']}")

                        try:
                            from app.xray import core

                            x25519 = core.get_x25519(pvk)
                            settings["pbk"] = x25519["public_key"]
                        except ImportError:
                            pass

                        if not settings.get("pbk"):
                            raise ValueError(f"You need to provide publicKey in realitySettings of {inbound['tag']}")
=======
                    pvk = tls_settings.get('privateKey')
                    if not pvk:
                        raise ValueError(
                            f"You need to provide privateKey in realitySettings of {inbound['tag']}")
>>>>>>> a22ad780

                    settings['pbk'] = get_x25519_public_key(pvk)
                    if not settings.get('pbk'):
                        raise ValueError(
                            f"You need to provide publicKey in realitySettings of {inbound['tag']}")
                    try:
                        settings["sids"] = tls_settings.get("shortIds")
                        settings["sids"][0]  # check if there is any shortIds
                    except (IndexError, TypeError):
                        raise ValueError(
                            f"You need to define at least one shortID in realitySettings of {inbound['tag']}"
                        )
                    try:
                        settings["spx"] = tls_settings.get("SpiderX")
                    except Exception:
                        settings["spx"] = ""

                if net in ("tcp", "raw"):
                    header = net_settings.get("header", {})
                    request = header.get("request", {})
                    path = request.get("path")
                    host = request.get("headers", {}).get("Host")

                    settings["header_type"] = header.get("type", "")

                    if isinstance(path, str) or isinstance(host, str):
                        raise ValueError(
                            f"Settings of {inbound['tag']} for path and host must be list, not str\n"
                            "https://xtls.github.io/config/transports/tcp.html#httpheaderobject"
                        )

                    if path and isinstance(path, list):
                        settings["path"] = path[0]

                    if host and isinstance(host, list):
                        settings["host"] = host

<<<<<<< HEAD
                elif net == "ws":
                    path = net_settings.get("path", "")
                    host = net_settings.get("host", "") or net_settings.get("headers", {}).get("Host")
=======
                elif net == 'ws':
                    path = net_settings.get('path', '')
                    host = net_settings.get('host', '') or net_settings.get(
                        'headers', {}).get('Host')
>>>>>>> a22ad780

                    settings["header_type"] = ""

                    if isinstance(path, list) or isinstance(host, list):
                        raise ValueError(
                            f"Settings of {inbound['tag']} for path and host must be str, not list\n"
                            "https://xtls.github.io/config/transports/websocket.html#websocketobject"
                        )

                    if isinstance(path, str):
                        settings["path"] = path

                    if isinstance(host, str):
<<<<<<< HEAD
                        settings["host"] = [host]

                elif net == "grpc" or net == "gun":
                    settings["header_type"] = ""
                    settings["path"] = net_settings.get("serviceName", "")
                    host = net_settings.get("authority", "")
                    settings["host"] = [host]

                elif net == "quic":
                    settings["header_type"] = net_settings.get("header", {}).get("type", "")
                    settings["path"] = net_settings.get("key", "")
                    settings["host"] = [net_settings.get("security", "")]

                elif net == "httpupgrade":
                    settings["path"] = net_settings.get("path", "")
                    host = net_settings.get("host", "")
                    settings["host"] = [host]

                elif net in ("splithttp", "xhttp"):
                    settings["path"] = net_settings.get("path", "")
                    host = net_settings.get("host", "")
                    settings["host"] = [host]
                    settings["downloadSettings"] = net_settings.get("downloadSettings", {})
                    settings["mode"] = net_settings.get("mode", "auto")
=======
                        settings['host'] = [host]

                    settings["heartbeatPeriod"] = net_settings.get(
                        'heartbeatPeriod', 0)
                elif net == 'grpc' or net == 'gun':
                    settings['header_type'] = ''
                    settings['path'] = net_settings.get('serviceName', '')
                    host = net_settings.get('authority', '')
                    settings['host'] = [host]
                    settings['multiMode'] = net_settings.get(
                        'multiMode', False)

                elif net == 'quic':
                    settings['header_type'] = net_settings.get(
                        'header', {}).get('type', '')
                    settings['path'] = net_settings.get('key', '')
                    settings['host'] = [net_settings.get('security', '')]

                elif net == 'httpupgrade':
                    settings['path'] = net_settings.get('path', '')
                    host = net_settings.get('host', '')
                    settings['host'] = [host]

                elif net in ('splithttp', 'xhttp'):
                    settings['path'] = net_settings.get('path', '')
                    host = net_settings.get('host', '')
                    settings['host'] = [host]
                    settings['scMaxEachPostBytes'] = net_settings.get(
                        'scMaxEachPostBytes')
                    settings['scMaxConcurrentPosts'] = net_settings.get(
                        'scMaxConcurrentPosts')
                    settings['scMinPostsIntervalMs'] = net_settings.get(
                        'scMinPostsIntervalMs')
                    settings['xPaddingBytes'] = net_settings.get(
                        'xPaddingBytes')
                    settings["noGRPCHeader"] = net_settings.get("noGRPCHeader")
                    settings['xmux'] = net_settings.get('xmux', {})
                    settings['downloadSettings'] = net_settings.get(
                        'downloadSettings', {})
                    settings["mode"] = net_settings.get("mode", "auto")
                    settings["keepAlivePeriod"] = net_settings.get(
                        "keepAlivePeriod", 0)
                    settings["scStreamUpServerSecs"] = net_settings.get(
                        "scStreamUpServerSecs")
>>>>>>> a22ad780

                elif net == "kcp":
                    header = net_settings.get("header", {})

                    settings["header_type"] = header.get("type", "")
                    settings["host"] = header.get("domain", "")
                    settings["path"] = net_settings.get("seed", "")

                elif net in ("http", "h2", "h3"):
                    net_settings = stream.get("httpSettings", {})

<<<<<<< HEAD
                    settings["host"] = net_settings.get("host") or net_settings.get("Host", "")
                    settings["path"] = net_settings.get("path", "")
=======
                    settings['host'] = net_settings.get(
                        'host') or net_settings.get('Host', '')
                    settings['path'] = net_settings.get('path', '')
>>>>>>> a22ad780

                else:
                    settings["path"] = net_settings.get("path", "")
                    host = net_settings.get("host", {}) or net_settings.get("Host", {})
                    if host and isinstance(host, str):
                        settings["host"] = host
                    elif host and isinstance(host, list):
                        settings["host"] = host[0]

            self.inbounds.append(settings)
            self.inbounds_by_tag[inbound["tag"]] = settings

            try:
                self.inbounds_by_protocol[inbound["protocol"]].append(settings)
            except KeyError:
                self.inbounds_by_protocol[inbound["protocol"]] = [settings]

    def get_inbound(self, tag) -> dict:
        for inbound in self["inbounds"]:
            if inbound["tag"] == tag:
                return inbound

    def get_outbound(self, tag) -> dict:
        for outbound in self["outbounds"]:
            if outbound["tag"] == tag:
                return outbound

    def to_json(self, **json_kwargs):
        return json.dumps(self, **json_kwargs)

    def copy(self):
        return deepcopy(self)

    def include_db_users(self) -> XRayConfig:
        config = self.copy()

        with GetDB() as db:
<<<<<<< HEAD
            query = (
                db.query(
                    db_models.User.id,
                    db_models.User.username,
                    func.lower(db_models.Proxy.type).label("type"),
                    db_models.Proxy.settings,
                    func.group_concat(db_models.excluded_inbounds_association.c.inbound_tag).label(
                        "excluded_inbound_tags"
                    ),
                )
                .join(db_models.Proxy, db_models.User.id == db_models.Proxy.user_id)
                .outerjoin(
                    db_models.excluded_inbounds_association,
                    db_models.Proxy.id == db_models.excluded_inbounds_association.c.proxy_id,
                )
                .filter(db_models.User.status.in_([UserStatus.active, UserStatus.on_hold]))
                .group_by(
                    func.lower(db_models.Proxy.type),
                    db_models.User.id,
                    db_models.User.username,
                    db_models.Proxy.settings,
                )
=======
            query = db.query(
                db_models.User.id,
                db_models.User.username,
                func.lower(db_models.Proxy.type).label('type'),
                db_models.Proxy.settings,
                func.group_concat(db_models.excluded_inbounds_association.c.inbound_tag).label(
                    'excluded_inbound_tags')
            ).join(
                db_models.Proxy, db_models.User.id == db_models.Proxy.user_id
            ).outerjoin(
                db_models.excluded_inbounds_association,
                db_models.Proxy.id == db_models.excluded_inbounds_association.c.proxy_id
            ).filter(
                db_models.User.status.in_(
                    [UserStatus.active, UserStatus.on_hold])
            ).group_by(
                func.lower(db_models.Proxy.type),
                db_models.User.id,
                db_models.User.username,
                db_models.Proxy.settings,
>>>>>>> a22ad780
            )
            result = query.all()

            grouped_data = defaultdict(list)

            for row in result:
<<<<<<< HEAD
                grouped_data[row.type].append(
                    (
                        row.id,
                        row.username,
                        row.settings,
                        [i for i in row.excluded_inbound_tags.split(",") if i] if row.excluded_inbound_tags else None,
                    )
                )
=======
                grouped_data[row.type].append((
                    row.id,
                    row.username,
                    row.settings,
                    [i for i in row.excluded_inbound_tags.split(
                        ',') if i] if row.excluded_inbound_tags else None
                ))
>>>>>>> a22ad780

            for proxy_type, rows in grouped_data.items():
                inbounds = self.inbounds_by_protocol.get(proxy_type)
                if not inbounds:
                    continue

                for inbound in inbounds:
<<<<<<< HEAD
                    clients = config.get_inbound(inbound["tag"])["settings"]["clients"]
=======
                    clients = config.get_inbound(inbound['tag'])[
                        'settings']['clients']
>>>>>>> a22ad780

                    for row in rows:
                        user_id, username, settings, excluded_inbound_tags = row

                        if excluded_inbound_tags and inbound["tag"] in excluded_inbound_tags:
                            continue

                        client = {"email": f"{user_id}.{username}", **settings}

                        # XTLS currently only supports transmission methods of TCP and mKCP
<<<<<<< HEAD
                        if client.get("flow") and (
                            inbound.get("network", "tcp") not in ("tcp", "raw", "kcp")
                            or (
                                inbound.get("network", "tcp") in ("tcp", "raw", "kcp")
                                and inbound.get("tls") not in ("tls", "reality")
                            )
                            or inbound.get("header_type") == "http"
=======
                        if client.get('flow') and (
                                inbound.get('network', 'tcp') not in (
                                    'tcp', 'raw', 'kcp')
                                or
                                (
                                    inbound.get('network', 'tcp') in (
                                        'tcp', 'raw', 'kcp')
                                    and
                                    inbound.get('tls') not in (
                                        'tls', 'reality')
                                )
                                or
                                inbound.get('header_type') == 'http'
>>>>>>> a22ad780
                        ):
                            del client["flow"]

                        clients.append(client)

        if DEBUG:
            with open("generated_config-debug.json", "w") as f:
                f.write(config.to_json(indent=4))

        return config<|MERGE_RESOLUTION|>--- conflicted
+++ resolved
@@ -191,30 +191,10 @@
                     settings["tls"] = "reality"
                     settings["sni"] = tls_settings.get("serverNames", [])
 
-<<<<<<< HEAD
-                    try:
-                        settings["pbk"] = tls_settings["publicKey"]
-                    except KeyError:
-                        pvk = tls_settings.get("privateKey")
-                        if not pvk:
-                            raise ValueError(f"You need to provide privateKey in realitySettings of {inbound['tag']}")
-
-                        try:
-                            from app.xray import core
-
-                            x25519 = core.get_x25519(pvk)
-                            settings["pbk"] = x25519["public_key"]
-                        except ImportError:
-                            pass
-
-                        if not settings.get("pbk"):
-                            raise ValueError(f"You need to provide publicKey in realitySettings of {inbound['tag']}")
-=======
                     pvk = tls_settings.get('privateKey')
                     if not pvk:
                         raise ValueError(
                             f"You need to provide privateKey in realitySettings of {inbound['tag']}")
->>>>>>> a22ad780
 
                     settings['pbk'] = get_x25519_public_key(pvk)
                     if not settings.get('pbk'):
@@ -252,16 +232,9 @@
                     if host and isinstance(host, list):
                         settings["host"] = host
 
-<<<<<<< HEAD
                 elif net == "ws":
                     path = net_settings.get("path", "")
                     host = net_settings.get("host", "") or net_settings.get("headers", {}).get("Host")
-=======
-                elif net == 'ws':
-                    path = net_settings.get('path', '')
-                    host = net_settings.get('host', '') or net_settings.get(
-                        'headers', {}).get('Host')
->>>>>>> a22ad780
 
                     settings["header_type"] = ""
 
@@ -275,7 +248,6 @@
                         settings["path"] = path
 
                     if isinstance(host, str):
-<<<<<<< HEAD
                         settings["host"] = [host]
 
                 elif net == "grpc" or net == "gun":
@@ -300,52 +272,6 @@
                     settings["host"] = [host]
                     settings["downloadSettings"] = net_settings.get("downloadSettings", {})
                     settings["mode"] = net_settings.get("mode", "auto")
-=======
-                        settings['host'] = [host]
-
-                    settings["heartbeatPeriod"] = net_settings.get(
-                        'heartbeatPeriod', 0)
-                elif net == 'grpc' or net == 'gun':
-                    settings['header_type'] = ''
-                    settings['path'] = net_settings.get('serviceName', '')
-                    host = net_settings.get('authority', '')
-                    settings['host'] = [host]
-                    settings['multiMode'] = net_settings.get(
-                        'multiMode', False)
-
-                elif net == 'quic':
-                    settings['header_type'] = net_settings.get(
-                        'header', {}).get('type', '')
-                    settings['path'] = net_settings.get('key', '')
-                    settings['host'] = [net_settings.get('security', '')]
-
-                elif net == 'httpupgrade':
-                    settings['path'] = net_settings.get('path', '')
-                    host = net_settings.get('host', '')
-                    settings['host'] = [host]
-
-                elif net in ('splithttp', 'xhttp'):
-                    settings['path'] = net_settings.get('path', '')
-                    host = net_settings.get('host', '')
-                    settings['host'] = [host]
-                    settings['scMaxEachPostBytes'] = net_settings.get(
-                        'scMaxEachPostBytes')
-                    settings['scMaxConcurrentPosts'] = net_settings.get(
-                        'scMaxConcurrentPosts')
-                    settings['scMinPostsIntervalMs'] = net_settings.get(
-                        'scMinPostsIntervalMs')
-                    settings['xPaddingBytes'] = net_settings.get(
-                        'xPaddingBytes')
-                    settings["noGRPCHeader"] = net_settings.get("noGRPCHeader")
-                    settings['xmux'] = net_settings.get('xmux', {})
-                    settings['downloadSettings'] = net_settings.get(
-                        'downloadSettings', {})
-                    settings["mode"] = net_settings.get("mode", "auto")
-                    settings["keepAlivePeriod"] = net_settings.get(
-                        "keepAlivePeriod", 0)
-                    settings["scStreamUpServerSecs"] = net_settings.get(
-                        "scStreamUpServerSecs")
->>>>>>> a22ad780
 
                 elif net == "kcp":
                     header = net_settings.get("header", {})
@@ -357,14 +283,8 @@
                 elif net in ("http", "h2", "h3"):
                     net_settings = stream.get("httpSettings", {})
 
-<<<<<<< HEAD
                     settings["host"] = net_settings.get("host") or net_settings.get("Host", "")
                     settings["path"] = net_settings.get("path", "")
-=======
-                    settings['host'] = net_settings.get(
-                        'host') or net_settings.get('Host', '')
-                    settings['path'] = net_settings.get('path', '')
->>>>>>> a22ad780
 
                 else:
                     settings["path"] = net_settings.get("path", "")
@@ -402,7 +322,6 @@
         config = self.copy()
 
         with GetDB() as db:
-<<<<<<< HEAD
             query = (
                 db.query(
                     db_models.User.id,
@@ -425,35 +344,12 @@
                     db_models.User.username,
                     db_models.Proxy.settings,
                 )
-=======
-            query = db.query(
-                db_models.User.id,
-                db_models.User.username,
-                func.lower(db_models.Proxy.type).label('type'),
-                db_models.Proxy.settings,
-                func.group_concat(db_models.excluded_inbounds_association.c.inbound_tag).label(
-                    'excluded_inbound_tags')
-            ).join(
-                db_models.Proxy, db_models.User.id == db_models.Proxy.user_id
-            ).outerjoin(
-                db_models.excluded_inbounds_association,
-                db_models.Proxy.id == db_models.excluded_inbounds_association.c.proxy_id
-            ).filter(
-                db_models.User.status.in_(
-                    [UserStatus.active, UserStatus.on_hold])
-            ).group_by(
-                func.lower(db_models.Proxy.type),
-                db_models.User.id,
-                db_models.User.username,
-                db_models.Proxy.settings,
->>>>>>> a22ad780
             )
             result = query.all()
 
             grouped_data = defaultdict(list)
 
             for row in result:
-<<<<<<< HEAD
                 grouped_data[row.type].append(
                     (
                         row.id,
@@ -462,15 +358,6 @@
                         [i for i in row.excluded_inbound_tags.split(",") if i] if row.excluded_inbound_tags else None,
                     )
                 )
-=======
-                grouped_data[row.type].append((
-                    row.id,
-                    row.username,
-                    row.settings,
-                    [i for i in row.excluded_inbound_tags.split(
-                        ',') if i] if row.excluded_inbound_tags else None
-                ))
->>>>>>> a22ad780
 
             for proxy_type, rows in grouped_data.items():
                 inbounds = self.inbounds_by_protocol.get(proxy_type)
@@ -478,12 +365,8 @@
                     continue
 
                 for inbound in inbounds:
-<<<<<<< HEAD
                     clients = config.get_inbound(inbound["tag"])["settings"]["clients"]
-=======
-                    clients = config.get_inbound(inbound['tag'])[
-                        'settings']['clients']
->>>>>>> a22ad780
+
 
                     for row in rows:
                         user_id, username, settings, excluded_inbound_tags = row
@@ -494,7 +377,6 @@
                         client = {"email": f"{user_id}.{username}", **settings}
 
                         # XTLS currently only supports transmission methods of TCP and mKCP
-<<<<<<< HEAD
                         if client.get("flow") and (
                             inbound.get("network", "tcp") not in ("tcp", "raw", "kcp")
                             or (
@@ -502,21 +384,6 @@
                                 and inbound.get("tls") not in ("tls", "reality")
                             )
                             or inbound.get("header_type") == "http"
-=======
-                        if client.get('flow') and (
-                                inbound.get('network', 'tcp') not in (
-                                    'tcp', 'raw', 'kcp')
-                                or
-                                (
-                                    inbound.get('network', 'tcp') in (
-                                        'tcp', 'raw', 'kcp')
-                                    and
-                                    inbound.get('tls') not in (
-                                        'tls', 'reality')
-                                )
-                                or
-                                inbound.get('header_type') == 'http'
->>>>>>> a22ad780
                         ):
                             del client["flow"]
 
