import json
from enum import Enum
from uuid import UUID, uuid4

<<<<<<< HEAD
from pydantic import BaseModel, Field
=======
from pydantic import field_validator, ConfigDict, BaseModel, Field
>>>>>>> 43256434

from app.utils.system import random_password
from xray_api.types.account import (
    ShadowsocksAccount,
    ShadowsocksMethods,
    TrojanAccount,
    VLESSAccount,
    VMessAccount,
    XTLSFlows
)


class ProxyTypes(str, Enum):
    # proxy_type = protocol

    VMess = "vmess"
    VLESS = "vless"
    Trojan = "trojan"
    Shadowsocks = "shadowsocks"

    @property
    def account_model(self):
        if self == self.VMess:
            return VMessAccount
        if self == self.VLESS:
            return VLESSAccount
        if self == self.Trojan:
            return TrojanAccount
        if self == self.Shadowsocks:
            return ShadowsocksAccount

    @property
    def settings_model(self):
        if self == self.VMess:
            return VMessSettings
        if self == self.VLESS:
            return VLESSSettings
        if self == self.Trojan:
            return TrojanSettings
        if self == self.Shadowsocks:
            return ShadowsocksSettings


class ProxySettings(BaseModel, use_enum_values=True):
    @classmethod
    def from_dict(cls, proxy_type: ProxyTypes, _dict: dict):
        return ProxyTypes(proxy_type).settings_model.model_validate(_dict)

    def dict(self, *, no_obj=False, **kwargs):
        if no_obj:
            return json.loads(self.json())
        return super().dict(**kwargs)


class VMessSettings(ProxySettings):
    id: UUID = Field(default_factory=uuid4)

    def revoke(self):
        self.id = uuid4()


class VLESSSettings(ProxySettings):
    id: UUID = Field(default_factory=uuid4)
    flow: XTLSFlows = XTLSFlows.NONE

    def revoke(self):
        self.id = uuid4()


class TrojanSettings(ProxySettings):
    password: str = Field(default_factory=random_password)
    flow: XTLSFlows = XTLSFlows.NONE

    def revoke(self):
        self.password = random_password()


class ShadowsocksSettings(ProxySettings):
    password: str = Field(default_factory=random_password)
    method: ShadowsocksMethods = ShadowsocksMethods.CHACHA20_POLY1305

    def revoke(self):
<<<<<<< HEAD
        self.password = random_password()
=======
        self.password = random_password()


class ProxyHostSecurity(str, Enum):
    inbound_default = "inbound_default"
    none = "none"
    tls = "tls"


ProxyHostALPN = Enum(
    "ProxyHostALPN",
    {
        "none": "",
        "h3": "h3",
        "h2": "h2",
        "http/1.1": "http/1.1",
        "h3,h2,http/1.1": "h3,h2,http/1.1",
        "h3,h2": "h3,h2",
        "h2,http/1.1": "h2,http/1.1",
    },
)


ProxyHostFingerprint = Enum(
    "ProxyHostFingerprint",
    {
        "none": "",
        "chrome": "chrome",
        "firefox": "firefox",
        "safari": "safari",
        "ios": "ios",
        "android": "android",
        "edge": "edge",
        "360": "360",
        "qq": "qq",
        "random": "random",
        "randomized": "randomized",
    },
)


class FormatVariables(dict):
    def __missing__(self, key):
        return key.join("{}")


class ProxyHost(BaseModel):
    remark: str
    address: str
    port: Optional[int] = Field(None, nullable=True)
    sni: Optional[str] = Field(None, nullable=True)
    host: Optional[str] = Field(None, nullable=True)
    path: Optional[str] = Field(None, nullable=True)
    security: ProxyHostSecurity = ProxyHostSecurity.inbound_default
    alpn: ProxyHostALPN = ProxyHostALPN.none
    fingerprint: ProxyHostFingerprint = ProxyHostFingerprint.none
    allowinsecure: Union[bool, None] = None
    is_disabled: Union[bool, None] = None
    mux_enable: Union[bool, None] = None
    fragment_setting: Optional[str] = Field(None, nullable=True)
    noise_setting: Optional[str] = Field(None, nullable=True)
    random_user_agent: Union[bool, None] = None
    model_config = ConfigDict(from_attributes=True)

    @field_validator("remark", mode="after")
    def validate_remark(cls, v):
        try:
            v.format_map(FormatVariables())
        except ValueError as exc:
            raise ValueError("Invalid formatting variables")

        return v

    @field_validator("address", mode="after")
    def validate_address(cls, v):
        try:
            v.format_map(FormatVariables())
        except ValueError as exc:
            raise ValueError("Invalid formatting variables")

        return v

    @field_validator("fragment_setting", check_fields=False)
    @classmethod
    def validate_fragment(cls, v):
        if v and not FRAGMENT_PATTERN.match(v):
            raise ValueError(
                "Fragment setting must be like this: length,interval,packet (10-100,100-200,tlshello)."
            )
        return v

    @field_validator("noise_setting", check_fields=False)
    @classmethod
    def validate_noise(cls, v):
        if v:
            if not NOISE_PATTERN.match(v):
                raise ValueError(
                    "Noise setting must be like this: packet,delay (rand:10-20,100-200)."
                )
            if len(v) > 2000:
                raise ValueError(
                    "Noise can't be longer that 2000 character"
                )
        return v


class ProxyInbound(BaseModel):
    tag: str
    protocol: ProxyTypes
    network: str
    tls: str
    port: Union[int, str]
>>>>>>> 43256434
<|MERGE_RESOLUTION|>--- conflicted
+++ resolved
@@ -2,11 +2,7 @@
 from enum import Enum
 from uuid import UUID, uuid4
 
-<<<<<<< HEAD
 from pydantic import BaseModel, Field
-=======
-from pydantic import field_validator, ConfigDict, BaseModel, Field
->>>>>>> 43256434
 
 from app.utils.system import random_password
 from xray_api.types.account import (
@@ -89,119 +85,4 @@
     method: ShadowsocksMethods = ShadowsocksMethods.CHACHA20_POLY1305
 
     def revoke(self):
-<<<<<<< HEAD
-        self.password = random_password()
-=======
-        self.password = random_password()
-
-
-class ProxyHostSecurity(str, Enum):
-    inbound_default = "inbound_default"
-    none = "none"
-    tls = "tls"
-
-
-ProxyHostALPN = Enum(
-    "ProxyHostALPN",
-    {
-        "none": "",
-        "h3": "h3",
-        "h2": "h2",
-        "http/1.1": "http/1.1",
-        "h3,h2,http/1.1": "h3,h2,http/1.1",
-        "h3,h2": "h3,h2",
-        "h2,http/1.1": "h2,http/1.1",
-    },
-)
-
-
-ProxyHostFingerprint = Enum(
-    "ProxyHostFingerprint",
-    {
-        "none": "",
-        "chrome": "chrome",
-        "firefox": "firefox",
-        "safari": "safari",
-        "ios": "ios",
-        "android": "android",
-        "edge": "edge",
-        "360": "360",
-        "qq": "qq",
-        "random": "random",
-        "randomized": "randomized",
-    },
-)
-
-
-class FormatVariables(dict):
-    def __missing__(self, key):
-        return key.join("{}")
-
-
-class ProxyHost(BaseModel):
-    remark: str
-    address: str
-    port: Optional[int] = Field(None, nullable=True)
-    sni: Optional[str] = Field(None, nullable=True)
-    host: Optional[str] = Field(None, nullable=True)
-    path: Optional[str] = Field(None, nullable=True)
-    security: ProxyHostSecurity = ProxyHostSecurity.inbound_default
-    alpn: ProxyHostALPN = ProxyHostALPN.none
-    fingerprint: ProxyHostFingerprint = ProxyHostFingerprint.none
-    allowinsecure: Union[bool, None] = None
-    is_disabled: Union[bool, None] = None
-    mux_enable: Union[bool, None] = None
-    fragment_setting: Optional[str] = Field(None, nullable=True)
-    noise_setting: Optional[str] = Field(None, nullable=True)
-    random_user_agent: Union[bool, None] = None
-    model_config = ConfigDict(from_attributes=True)
-
-    @field_validator("remark", mode="after")
-    def validate_remark(cls, v):
-        try:
-            v.format_map(FormatVariables())
-        except ValueError as exc:
-            raise ValueError("Invalid formatting variables")
-
-        return v
-
-    @field_validator("address", mode="after")
-    def validate_address(cls, v):
-        try:
-            v.format_map(FormatVariables())
-        except ValueError as exc:
-            raise ValueError("Invalid formatting variables")
-
-        return v
-
-    @field_validator("fragment_setting", check_fields=False)
-    @classmethod
-    def validate_fragment(cls, v):
-        if v and not FRAGMENT_PATTERN.match(v):
-            raise ValueError(
-                "Fragment setting must be like this: length,interval,packet (10-100,100-200,tlshello)."
-            )
-        return v
-
-    @field_validator("noise_setting", check_fields=False)
-    @classmethod
-    def validate_noise(cls, v):
-        if v:
-            if not NOISE_PATTERN.match(v):
-                raise ValueError(
-                    "Noise setting must be like this: packet,delay (rand:10-20,100-200)."
-                )
-            if len(v) > 2000:
-                raise ValueError(
-                    "Noise can't be longer that 2000 character"
-                )
-        return v
-
-
-class ProxyInbound(BaseModel):
-    tag: str
-    protocol: ProxyTypes
-    network: str
-    tls: str
-    port: Union[int, str]
->>>>>>> 43256434
+        self.password = random_password()