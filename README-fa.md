<p align="center">
  <a href="https://github.com/gozargah/marzban" target="_blank" rel="noopener noreferrer">
    <picture>
      <source media="(prefers-color-scheme: dark)" srcset="https://github.com/Gozargah/Marzban-docs/raw/master/screenshots/logo-dark.png">
      <img width="160" height="160" src="https://github.com/Gozargah/Marzban-docs/raw/master/screenshots/logo-light.png">
    </picture>
  </a>
</p>

<h1 align="center"/>مرزبان</h1>

<p align="center">
     راه حل یکپارچه برای مدیریت پروتکل های مختلف. قدرت گرفته از <a href="https://github.com/XTLS/Xray-core">Xray</a>
</p>

<br/>
<p align="center">
    <a href="#">
        <img src="https://img.shields.io/github/actions/workflow/status/gozargah/marzban/build.yml?style=flat-square" />
    </a>
    <a href="https://hub.docker.com/r/gozargah/marzban" target="_blank">
        <img src="https://img.shields.io/docker/pulls/gozargah/marzban?style=flat-square&logo=docker" />
    </a>
    <a href="#">
        <img src="https://img.shields.io/github/license/gozargah/marzban?style=flat-square" />
    </a>
    <a href="https://t.me/gozargah_marzban" target="_blank">
        <img src="https://img.shields.io/badge/telegram-group-blue?style=flat-square&logo=telegram" />
    </a>
    <a href="#">
        <img src="https://img.shields.io/badge/twitter-commiunity-blue?style=flat-square&logo=twitter" />
    </a>
    <a href="#">
        <img src="https://img.shields.io/github/stars/gozargah/marzban?style=social" />
    </a>
</p>

<p align="center">
	<a href="./README.md">
	English
	</a>
	/
	<a href="./README-fa.md">
	فارسی
	</a>
  /
  <a href="./README-zh-cn.md">
	简体中文
	</a>
   /
  <a href="./README-ru.md">
 Русский
 </a>
</p>

<p align="center">
  <a href="https://github.com/gozargah/marzban" target="_blank" rel="noopener noreferrer" >
    <img src="https://github.com/Gozargah/Marzban-docs/raw/master/screenshots/preview.png" alt="Elk screenshots" width="600" height="auto">
  </a>
</p>

## فهرست مطالب

- [بررسی اجمالی](#بررسی-اجمالی)
  - [چرا مرزبان؟](#چرا-مرزبان)
    - [امکانات](#امکانات)
- [راهنمای نصب](#راهنمای-نصب)
- [تنظیمات](#تنظیمات)
- [داکیومنت](#داکیومنت)
- [استفاده از API](#استفاده-از-api)
- [پشتیبان گیری از مرزبان](#پشتیبان-گیری-از-مرزبان)
- [ربات تلگرام](#ربات-تلگرام)
- [رابط خط فرمان (CLI) مرزبان](#رابط-خط-فرمان-cli-مرزبان)
- [ارسال اعلان‌ها به آدرس وبهوک](#ارسال-اعلانها-به-آدرس-وبهوک)
- [کمک مالی](#کمک-مالی)
- [لایسنس](#لایسنس)
- [مشارکت در توسعه](#مشارکت-در-توسعه)

# بررسی اجمالی

مرزبان یک نرم افزار (وب اپلیکیشن) مدیریت پروکسی است که امکان مدیریت چند صد حساب پروکسی را با قدرت و دسترسی بالا فراهم میکند. مرزبان از [Xray-core](https://github.com/XTLS/Xray-core) قدرت گرفته و با Python و React پیاده سازی شده است.

## چرا مرزبان؟

مرزبان دارای یک رابط کاربری ساده است که قابلیت های زیادی دارد. مرزبان امکان ایجاد چند نوع پروکسی برای کاربر ها را فراهم میکند بدون اینکه به تنظیمات پیچیده ای نیاز داشته باشید. به کمک رابط کاربری تحت وب مرزبان، شما میتوانید کاربران را مانیتور، ویرایش و در صورت نیاز، محدود کنید.

### امکانات

- **رابط کاربری تحت وب** آماده
- به صورت **REST API** پیاده سازی شده
- پشتیبانی از پروتکل های **Vmess**, **VLESS**, **Trojan** و **Shadowsocks**
- امکان فعالسازی **چندین پروتکل** برای هر یوزر
- امکان ساخت **چندین کاربر** بر روی یک inbound
- پشتیبانی از **چندین inbound** بر روی **یک port** (به کمک fallbacks)
- محدودیت بر اساس مصرف **ترافیک** و **تاریخ انقضا**
- محدودیت **ترافیک دوره ای** (به عنوان مثال روزانه، هفتگی و غیره)
- پشتیبانی از **Subscription link** سازگار با **V2ray** _(مثل نرم افزار های V2RayNG, SingBox, Nekoray و...)_ و **Clash**
- ساخت **لینک اشتراک گذاری** و **QRcode** به صورت خودکار
- مانیتورینگ منابع سرور و **مصرف ترافیک**
- پشتیبانی از تنظیمات xray
- پشتیبانی از **TLS**
- **ربات تلگرام**
- **رابط خط فرمان (CLI)** داخلی
- قابلیت ایجاد **چندین مدیر** (تکمیل نشده است)

# راهنمای نصب

با دستور زیر مرزبان را با دیتابیس SQLite نصب کنید:

```bash
sudo bash -c "$(curl -sL https://github.com/Gozargah/Marzban-scripts/raw/master/marzban.sh)" @ install
```

با دستور زیر مرزبان را با دیتابیس MySQL نصب کنید:

```bash
sudo bash -c "$(curl -sL https://github.com/Gozargah/Marzban-scripts/raw/master/marzban.sh)" @ install --database mysql
```

با دستور زیر مرزبان را با دیتابیس MariaDB نصب کنید:

```bash
sudo bash -c "$(curl -sL https://github.com/Gozargah/Marzban-scripts/raw/master/marzban.sh)" @ install --database mariadb
```

وقتی نصب تمام شد:

- شما لاگ های مرزبان رو مشاهده میکنید که می‌توانید با بستن ترمینال یا فشار دادن `Ctrl+C` از آن خارج شوید
- فایل های مرزبان در پوشه `/opt/marzban` قرار می‌گیرند
- فایل تنظیمات در مسیر `/opt/marzban/.env` قرار می‌گیرد ([تنظیمات](#تنظیمات) را مشاهده کنید)
- فایل های مهم (اطلاعات) مرزبان در مسیر `/usr/lib/marzban` قرار می‌گیرند
  به دلایل امنیتی، داشبورد مرزبان از طریق آیپی قابل دسترسی نیست. بنابراین، باید برای دامنه خود [گواهی SSL](https://gozargah.github.io/marzban/fa/examples/issue-ssl-certificate) بگیرید و از طریق آدرس https://YOUR_DOMAIN:8000/dashboard/ وارد داشبورد مرزبان شوید (نام دامنه خود را جایگزین YOUR_DOMAIN کنید)
- همچنین می‌توانید از فوروارد کردن پورت SSH برای دسترسی لوکال به داشبورد مرزبان بدون دامنه استفاده کنید. نام کاربری و آیپی سرور خود را جایگزین `user@serverip` کنید و دستور زیر را اجرا کنید:

```bash
ssh -L 8000:localhost:8000 user@serverip
```

در نهایت، می‌توانید لینک زیر را در مرورگر خود وارد کنید تا به داشبورد مرزبان دسترسی پیدا کنید:

http://localhost:8000/dashboard/

به محض بستن ترمینال SSH، دسترسی شما به داشبورد قطع خواهد شد. بنابراین، این روش تنها برای تست کردن توصیه می‌شود.

در مرحله بعد, باید یک ادمین سودو بسازید

```bash
marzban cli admin create --sudo
```

تمام! حالا با این اطلاعات می‌توانید وارد مرزبان شوید

برای مشاهده راهنمای اسکریپت مرزبان دستور زیر را اجرا کنید

```bash
marzban --help
```

اگر مشتاق هستید که مرزبان رو با پایتون و به صورت دستی اجرا کنید، مراحل زیر را مشاهده کنید

<details markdown="1">
<summary><h3>نصب به صورت دستی (پیچیده)</h3></summary>

لطفا xray را نصب کنید.
شما میتواند به کمک [Xray-install](https://github.com/XTLS/Xray-install) این کار را انجام دهید.

```bash
bash -c "$(curl -L https://github.com/XTLS/Xray-install/raw/main/install-release.sh)" @ install
```

<<<<<<< HEAD
پروژه را clone کنید و dependency ها را نصب کنید. دقت کنید که نسخه پایتون شما Python>=3.12 باشد.
=======
پروژه را clone کنید و dependency ها را نصب کنید. دقت کنید که نسخه پایتون شما Python>=3.12.7 باشد.
>>>>>>> fc57e8ab

```bash
git clone https://github.com/Gozargah/Marzban.git
cd Marzban
curl -LsSf https://astral.sh/uv/install.sh | sh
uv sync
```

همچنین میتواند از , [Python Virtualenv](https://pypi.org/project/virtualenv/) هم استفاده کنید.

سپس کامند زیر را اجرا کنید تا دیتابیس تنظیم شود.

```bash
uv run alembic upgrade head
```

اگر می خواهید از `marzban-cli` استفاده کنید، باید آن را به یک فایل در `$PATH` خود لینک و قابل اجرا (executable) کنید. سپس تکمیل خودکار (auto-completion) آن را نصب کنید:

```bash
sudo ln -s $(pwd)/marzban-cli.py /usr/bin/marzban-cli
sudo chmod +x /usr/bin/marzban-cli
marzban-cli completion install
```

حالا یک کپی از `.env.example` با نام `.env` بسازید و با یک ادیتور آن را باز کنید و تنظیمات دلخواه خود را انجام دهید. یه عنوان مثال نام کاربری و رمز عبور را می توانید در این فایل تغییر دهید.

```bash
cp .env.example .env
nano .env
```

> برای اطلاعات بیشتر بخش [تنظیمات](#تنظیمات) را مطالعه کنید.

در انتها, مرزبان را به کمک دستور زیر اجرا کنید.

```bash
uv run main.py
```

اجرا با استفاده از systemctl در لینوکس

```
systemctl enable /var/lib/marzban/marzban.service
systemctl start marzban
```

اجرا با nginx

```
server {
    listen 443 ssl http2;
    listen [::]:443 ssl http2;
    server_name  example.com;

    ssl_certificate      /etc/letsencrypt/live/example.com/fullchain.pem;
    ssl_certificate_key  /etc/letsencrypt/live/example.com/privkey.pem;

    location ~* /(dashboard|statics|sub|api|docs|redoc|openapi.json) {
        proxy_pass http://0.0.0.0:8000;
        proxy_set_header Host $host;
        proxy_set_header X-Real-IP $remote_addr;
        proxy_set_header X-Forwarded-For $proxy_add_x_forwarded_for;
    }
}
```

or

```
server {
    listen 443 ssl http2;
    listen [::]:443 ssl http2;
    server_name  marzban.example.com;

    ssl_certificate      /etc/letsencrypt/live/example.com/fullchain.pem;
    ssl_certificate_key  /etc/letsencrypt/live/example.com/privkey.pem;

    location / {
        proxy_pass http://0.0.0.0:8000;
        proxy_set_header Host $host;
        proxy_set_header X-Real-IP $remote_addr;
        proxy_set_header X-Forwarded-For $proxy_add_x_forwarded_for;
    }
}
```

به صورت پیشفرض مرزبان در آدرس `http://localhost:8000/dashboard` اجرا میشود. شما میتوانید با تغییر `UVICORN_HOST` و `UVICORN_PORT`، هاست و پورت را تغییر دهید.

</details>

# تنظیمات

> متغیر های زیر در فایل ‍`env` یا `.env` استفاده میشوند. شما می توانید با تعریف و تغییر آن ها، تنظیمات مرزبان را تغییر دهید.

|                                                                                                                                                  توضیحات |                  متغیر                   |
| -------------------------------------------------------------------------------------------------------------------------------------------------------: | :--------------------------------------: |
|                                                                                                                                       نام کاربری مدیر کل |              SUDO_USERNAME               |
|                                                                                                                                         رمز عبور مدیر کل |              SUDO_PASSWORD               |
|                                           آدرس دیتابیس ([بر اساس مستندات SQLAlchemy](https://docs.sqlalchemy.org/en/20/core/engines.html#database-urls)) |         SQLALCHEMY_DATABASE_URL          |
|                                                                                               آدرس هاستی که مرزبان روی آن اجرا میشود (پیشفرض: `0.0.0.0`) |               UVICORN_HOST               |
|                                                                                                       پورتی که مرزبان روی آن اجرا میشود (پیشفرض: `8000`) |               UVICORN_PORT               |
|                                                                                                                اجرای مرزبان بر روی یک Unix domain socket |               UVICORN_UDS                |
|                                                                                                               آدرس گواهی SSL به جهت ایمن کردن پنل مرزبان |           UVICORN_SSL_CERTFILE           |
|                                                                                                                                      آدرس کلید گواهی SSL |           UVICORN_SSL_KEYFILE            |
|                                                          نوع گواهینامه مرجع SSL. از «خصوصی» برای آزمایش CA با امضای خود استفاده کنید (پیش‌فرض: `public`) |           UVICORN_SSL_CA_TYPE            |
|                                                                                                 مسیر فایل json تنظیمات xray (پیشفرض: `xray_config.json`) |                XRAY_JSON                 |
|                                                                                                         مسیر باینری xray (پیشفرض: `/usr/local/bin/xray`) |           XRAY_EXECUTABLE_PATH           |
|                                                                                                    مسیر asset های xray (پیشفرض: `/usr/local/share/xray`) |             XRAY_ASSETS_PATH             |
|                                  پیشوند (یا هاست) آدرس های اشتراکی (زمانی کاربرد دارد که نیاز دارید دامنه subscription link ها با دامنه پنل متفاوت باشد) |       XRAY_SUBSCRIPTION_URL_PREFIX       |
|                                                                                                         تگ inboundای که به عنوان fallback استفاده میشود. |        XRAY_FALLBACKS_INBOUND_TAG        |
|                                                                                 تگ های inbound ای که لازم نیست در کانفیگ های ساخته شده وجود داشته باشند. |        XRAY_EXCLUDE_INBOUND_TAGS         |
|                                                                                                                آدرس محل template های شخصی سازی شده کاربر |        CUSTOM_TEMPLATES_DIRECTORY        |
|                                                                            تمپلیت مورد استفاده برای تولید کانفیگ های Clash (پیشفرض: `clash/default.yml`) |       CLASH_SUBSCRIPTION_TEMPLATE        |
|                                                                                      تمپلیت صفحه اطلاعات اشتراک کاربر (پیشفرض `subscription/index.html`) |        SUBSCRIPTION_PAGE_TEMPLATE        |
|                                                                                                              تمپلیت صفحه اول (پیشفرض: `home/index.html`) |            HOME_PAGE_TEMPLATE            |
|                                                                                        توکن ربات تلگرام (دریافت از [@botfather](https://t.me/botfather)) |            TELEGRAM_API_TOKEN            |
|                                                                           آیدی عددی ادمین در تلگرام (دریافت از [@userinfobot](https://t.me/userinfobot)) |            TELEGRAM_ADMIN_ID             |
|                                                                                                                                اجرای ربات از طریق پروکسی |            TELEGRAM_PROXY_URL            |
|                                                             مدت زمان انقضا توکن دسترسی به پنل مرزبان, `0` به معنای بدون تاریخ انقضا است (پیشفرض: `1440`) |     JWT_ACCESS_TOKEN_EXPIRE_MINUTES      |
|                                                                                        فعال سازی داکیومنتیشن به آدرس `/docs` و `/redoc`(پیشفرض: `False`) |                   DOCS                   |
|                                                                                                      فعالسازی حالت توسعه (development) (پیشفرض: `False`) |                  DEBUG                   |
|                                  آدرس webhook که تغییرات حالت یک کاربر به آن ارسال می‌شوند. اگر این متغیر مقدار داشته باشد، ارسال پیام‌ها انجام می‌شوند. |             WEBHOOK_ADDRESS              |
|                                                                           متغیری که به عنوان `x-webhook-secret` در header ارسال می‌شود. (پیشفرض: `None`) |              WEBHOOK_SECRET              |
|                                                              تعداد دفعاتی که برای ارسال یک پیام، در صورت تشخیص خطا در ارسال تلاش دوباره شود (پیشفرض `3`) |    NUMBER_OF_RECURRENT_NOTIFICATIONS     |
|                                                                    مدت زمان بین هر ارسال دوباره پیام در صورت تشخیص خطا در ارسال به ثانیه (پیشفرض: `180`) |     RECURRENT_NOTIFICATIONS_TIMEOUT      |
|                                                                     هنگام رسیدن مصرف کاربر به چه درصدی پیام اخطار به آدرس وبهوک ارسال شود (پیشفرض: `80`) |       NOTIFY_REACHED_USAGE_PERCENT       |
|                                                                           چند روز مانده به انتهای سرویس پیام اخطار به آدرس وبهوک ارسال شود (پیشفرض: `3`) |             NOTIFY_DAYS_LEFT             |
| حذف خودکار کاربران منقضی شده (و بطور اختیاری محدود شده) پس از گذشت این تعداد روز (مقادیر منفی این قابلیت را به طور پیشفرض غیرفعال می کنند. پیشفرض: `-1`) |          USERS_AUTODELETE_DAYS           |
|                                                                                                 تعیین اینکه کاربران محدودشده شامل حذف خودکار بشوند یا نه | USER_AUTODELETE_INCLUDE_LIMITED_ACCOUNTS |
|                                                           فعال کردن کانفیگ سفارشی JSON برای همه برنامه‌هایی که از آن پشتیبانی می‌کنند (پیش‌فرض: `False`) |         USE_CUSTOM_JSON_DEFAULT          |
|                                                                                فعال کردن کانفیگ سفارشی JSON فقط برای برنامه‌ی V2rayNG (پیش‌فرض: `False`) |       USE_CUSTOM_JSON_FOR_V2RAYNG        |
|                                                                              فعال کردن کانفیگ سفارشی JSON فقط برای برنامه‌ی Streisand (پیش‌فرض: `False`) |      USE_CUSTOM_JSON_FOR_STREISAND       |
|                                                                                 فعال کردن کانفیگ سفارشی JSON فقط برای برنامه‌ی V2rayN (پیش‌فرض: `False`) |        USE_CUSTOM_JSON_FOR_V2RAYN        |

# داکیومنت

[داکیومنت مرزبان](https://gozargah.github.io/marzban) تمامی آموزش‌های ضروری برای شروع را فراهم می‌کند و در سه زبان فارسی، انگلیسی و روسی در دسترس است. این داکیومنت نیاز به تلاش زیادی دارد تا تمامی جنبه‌های پروژه را به طور کامل پوشش دهد. ما از کمک و همکاری شما برای بهبود آن استقبال و قدردانی می‌کنیم. می‌توانید در این صفحه [گیت‌هاب](https://github.com/Gozargah/gozargah.github.io) مشارکت کنید.

# استفاده از API

مرزبان به توسعه دهندگانAPI REST ارائه می دهد. برای مشاهده اسناد API در قالب Swagger UI یا ReDoc، متغیر `DOCS=True` را در تنظیمات خود ست کنید و در مرورگر به مسیر `/docs` و `/redoc` بروید.

# پشتیبان گیری از مرزبان

بهتر است همیشه از فایل های مرزبان خود نسخه پشتیبان تهیه کنید تا در صورت خرابی سیستم یا حذف تصادفی اطلاعات از دست نروند. مراحل تهیه نسخه پشتیبان از مرزبان به شرح زیر است:

1. به طور پیش فرض، تمام فایل های مهم مرزبان در `/var/lib/marzban` ذخیره می شوند (در نسخه داکر). کل پوشه `/var/lib/marzban` را در یک مکان پشتیبان مورد نظر خود، مانند هارد دیسک خارجی یا فضای ذخیره سازی ابری کپی کنید.
2. علاوه بر این، مطمئن شوید که از فایل env خود که حاوی متغیرهای تنظیمات شما است و همچنین فایل پیکربندی Xray خود نسخه پشتیبان تهیه کنید.

خدمات پشتیبان‌گیری مرزبان به طور کارآمد تمام فایل‌های ضروری را فشرده کرده و آن‌ها را به ربات تلگرام مشخص شده شما ارسال می‌کند. این خدمات از پایگاه‌های داده SQLite، MySQL و MariaDB پشتیبانی می‌کند. یکی از ویژگی‌های اصلی آن، خودکار بودن است که به شما اجازه می‌دهد تا پشتیبان‌گیری‌ها را هر ساعت برنامه‌ریزی کنید. محدودیتی در مورد محدودیت‌های آپلود تلگرام برای ربات‌ها وجود ندارد؛ اگر فایل شما بزرگتر از میزان محدودیت تلگرام باشد، به دو یا چند بخش تقسیم شده و ارسال می‌شود. علاوه بر این، شما می‌توانید در هر زمان پشتیبان‌گیری فوری انجام دهید.

نصب آخرین ورژن مرزبان کامند:

```bash
sudo bash -c "$(curl -sL https://github.com/Gozargah/Marzban-scripts/raw/master/marzban.sh)" @ install-script
```

راه‌اندازی سرویس پشتیبان گیری:

```bash
marzban backup-service
```

پشتیبان گیری فوری:

```bash
marzban backup
```

با انجام این مراحل، می توانید اطمینان حاصل کنید که از تمام فایل ها و داده های مرزبان خود یک نسخه پشتیبان تهیه کرده اید. به خاطر داشته باشید که نسخه های پشتیبان خود را به طور مرتب به روز کنید تا آنها را به روز نگه دارید.

# ربات تلگرام

مرزبان دارای یک ربات تلگرام داخلی است که می تواند مدیریت سرور، ایجاد و حذف کاربر و ارسال نوتیفیکیشن را انجام دهد. این ربات را می توان با انجام چند مرحله ساده به راحتی فعال کرد

برای فعال کردن ربات تلگرام:

1. در تنظیمات، متغیر`TELEGRAM_API_TOKEN` را به API TOKEN ربات تلگرام خود تنظیم کنید.
2. همینطور، متغیر`TELEGRAM_ADMIN_ID` را به شناسه عددی حساب تلگرام خود تنظیم کنید. شما می‌توانید شناسه خود را از [@userinfobot](https://t.me/userinfobot) دریافت کنید.

# رابط خط فرمان (CLI) مرزبان

مرزبان دارای یک رابط خط فرمان (Command Line Interface / CLI) داخلی است که به مدیران اجازه می دهد با مرزبان ارتباط مستقیم داشته باشند.

اگر از Docker برای مرزبان استفاده می کنید، بهتر است از دستور های `docker exec` یا `docker-compose exec` استفاده کنید تا به پوسته (shell) تعاملی کانتینر مرزبان دسترسی پیدا کنید.

برای مثال، به پوشه ی `docker-compose.yml` مرزبان بروید و دستور زیر را اجرا کنید:

```bash
$ sudo docker-compose exec -it marzban bash
```

رابط خط فرمان (CLI) مرزبان از طریق دستور `marzban-cli` هرکجا در دسترس خواهد بود!

برای کسب اطلاعات بیشتر می توانید [مستندات CLI مرزبان](./cli/README.md) را مطالعه کنید.

# ارسال اعلان‌ها به آدرس وبهوک

شما می‌توانید آدرسی را برای مرزبان فراهم کنید تا تغییرات کاربران را به صورت اعلان برای شما ارسال کند.

اعلان‌ها به صورت یک درخواست POST به آدرسی که در `WEBHOOK_ADDRESS` فراهم شده به همراه مقدار تعیین شده در `WEBHOOK_SECRET` به عنوان `x-webhook-secret` در header درخواست ارسال می‌شوند.

نمونه‌ای از درخواست ارسال شده توسط مرزبان:

```
Headers:
Host: 0.0.0.0:9000
User-Agent: python-requests/2.28.1
Accept-Encoding: gzip, deflate
Accept: */*
Connection: keep-alive
x-webhook-secret: something-very-very-secret
Content-Length: 107
Content-Type: application/json



Body:
{"username": "marzban_test_user", "action": "user_updated", "enqueued_at": 1680506457.636369, "tries": 0}
```

انواع مختلف actionهایی که مرزبان ارسال می‌کند: `user_created`, `user_updated`, `user_deleted`, `user_limited`, `user_expired`, `user_disabled`, `user_enabled`

# کمک مالی

اگر مرزبان را برای شما مفید بوده و می‌خواهید از توسعه آن حمایت کنید، می‌توانید در یکی از طریق یکی از شبکه های کریپتو زیر کمک مالی کنید:

- شبکه TRON (TRX): `TX8kJoDcowQPBFTYHAJR36GyoUKP1Xwzkb`
- شبکه ETH، BNB، MATIC: `0xFdc9ad32454FA4fc4733270FCc12ddBFb68b83F7`
- شبکه بیت کوین: `bc1qpys2nefgsjjgae3g3gqy9crsv3h3rm96tlkz0v`
- شبکه Dogecoin: `DJAocBAu8y6LwhDKUktLAyzV8xyoFeHH6R`
- شبکه TON: `EQAVf-7hAXHlF-jmrKE44oBwN7HGQFVBLAtrOsev5K4qR4P8`

از حمایت شما متشکرم!

# لایسنس

توسعه یافته شده در [ناشناس!] و منتشر شده تحت لایسنس [AGPL-3.0](./LICENSE).

# مشارکت در توسعه

این ❤️‍🔥 تقدیم به همه‌ی کسایی که در توسعه مرزبان مشارکت می‌کنند! اگر می‌خواهید مشارکت داشته باشید، لطفاً [دستورالعمل‌های مشارکت](CONTRIBUTING.md) ما را بررسی کنید و در صورت تمایل Pull Request ارسال کنید یا یک Issue باز کنید. همچنین از شما برای پیوستن به گروه [تلگرام](https://t.me/gozargah_marzban) ما برای حمایت یا کمک به راهنمایی استقبال می کنیم.

لطفا اگر امکانش رو دارید، با بررسی [لیست کار ها](https://github.com/gozargah/marzban/issues) به ما در بهبود مرزبان کمک کنید. کمک های شما با آغوش باز پذیرفته میشه.

<p align="center">
با تشکر از همه همکارانی که به بهبود مرزبان کمک کردند:
</p>
<p align="center">
<a href="https://github.com/Gozargah/Marzban/graphs/contributors">
  <img src="https://contrib.rocks/image?repo=Gozargah/Marzban" />
</a>
</p>
<p align="center">
  ساخته شده با <a rel="noopener noreferrer" target="_blank" href="https://contrib.rocks">contrib.rocks</a>
</p><|MERGE_RESOLUTION|>--- conflicted
+++ resolved
@@ -168,11 +168,7 @@
 bash -c "$(curl -L https://github.com/XTLS/Xray-install/raw/main/install-release.sh)" @ install
 ```
 
-<<<<<<< HEAD
-پروژه را clone کنید و dependency ها را نصب کنید. دقت کنید که نسخه پایتون شما Python>=3.12 باشد.
-=======
 پروژه را clone کنید و dependency ها را نصب کنید. دقت کنید که نسخه پایتون شما Python>=3.12.7 باشد.
->>>>>>> fc57e8ab
 
 ```bash
 git clone https://github.com/Gozargah/Marzban.git
